--- conflicted
+++ resolved
@@ -264,15 +264,10 @@
         debug_assert!(!request.is_handle_null());
         scope.register();
         Self {
-<<<<<<< HEAD
-            request: request,
-            scope: scope,
-            send_data: send_data,
-            recv_data: recv_data,
-=======
             request,
             scope,
->>>>>>> bdf58516
+            send_data,
+            recv_data,
             phantom: Default::default(),
         }
     }
