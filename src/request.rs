//! Request objects for non-blocking operations
//!
//! Non-blocking operations such as `immediate_send()` return request objects that borrow any
//! buffers involved in the operation so as to ensure proper access restrictions. In order to
//! release the borrowed buffers from the request objects, a completion operation such as
//! [`wait()`](struct.Request.html#method.wait) or [`test()`](struct.Request.html#method.test) must
//! be used on the request object.
//!
//! **Note:** If the `Request` is dropped (as opposed to calling `wait` or `test` explicitly), the
//! program will panic.
//!
//! To enforce this rule, every request object must be registered to some pre-existing
//! [`Scope`](trait.Scope.html).  At the end of a `Scope`, all its remaining requests will be waited
//! for until completion.  Scopes can be created using either [`scope`](fn.scope.html) or
//! [`StaticScope`](struct.StaticScope.html).
//!
//! To handle request completion in an RAII style, a request can be wrapped in either
//! [`WaitGuard`](struct.WaitGuard.html) or [`CancelGuard`](struct.CancelGuard.html), which will
//! follow the respective policy for completing the operation.  When the guard is dropped, the
//! request will be automatically unregistered from its `Scope`.
//!
//! # Unfinished features
//!
//! - **3.7**: Nonblocking mode:
//!   - Completion, `MPI_Waitany()`, `MPI_Waitall()`, `MPI_Waitsome()`,
//!   `MPI_Testany()`, `MPI_Testall()`, `MPI_Testsome()`, `MPI_Request_get_status()`
//! - **3.8**:
//!   - Cancellation, `MPI_Test_cancelled()`

use std::cell::Cell;
use std::mem;
use std::marker::PhantomData;
use std::slice;

use ffi;
use ffi::{MPI_Request, MPI_Status};

use point_to_point::Status;
use raw::traits::*;
use raw;

/// Request traits
pub mod traits {
    pub use super::AsyncRequest;
}

/// A request object for a non-blocking operation registered with a `Scope` of lifetime `'a`
///
/// The `Scope` is needed to ensure that all buffers associated request will outlive the request
/// itself, even if the destructor of the request fails to run.
///
/// # Panics
///
/// Panics if the request object is dropped.  To prevent this, call `wait`, `wait_without_status`,
/// or `test`.  Alternatively, wrap the request inside a `WaitGuard` or `CancelGuard`.
///
/// # Examples
///
/// See `examples/immediate.rs`
///
/// # Standard section(s)
///
/// 3.7.1
pub trait AsyncRequest<'a, S: Scope<'a>>: AsRaw<Raw = MPI_Request> + Sized {
    /// Unregister the request object from its scope and deconstruct it into its raw parts.
    ///
    /// This is unsafe because the request may outlive its associated buffers.
<<<<<<< HEAD
    unsafe fn into_raw(self) -> (MPI_Request, S);
=======
    pub unsafe fn into_raw(mut self) -> (MPI_Request, S) {
        let request = mem::replace(&mut self.request, mem::uninitialized());
        let scope = mem::replace(&mut self.scope, mem::uninitialized());
        let _ = mem::replace(&mut self.phantom, mem::uninitialized());
        mem::forget(self);
        scope.unregister();
        (request, scope)
    }

    /// Wait for the request to finish and unregister the request object from its scope.
    /// If provided, the status is written to the referent of the given reference.
    /// The referent `MPI_Status` object is never read.
    fn wait_with(self, status: Option<&mut MPI_Status>) {
        unsafe {
            let (mut request, _) = self.into_raw();
            let status = match status {
                Some(r) => r,
                None => ffi::RSMPI_STATUS_IGNORE,
            };
            ffi::MPI_Wait(&mut request, status);
            assert!(is_null(request)); // persistent requests are not supported
        }
    }
>>>>>>> b2fcc8f3

    /// Wait for an operation to finish.
    ///
    /// Will block execution of the calling thread until the associated operation has finished.
    ///
    /// # Examples
    ///
    /// See `examples/immediate.rs`
    ///
    /// # Standard section(s)
    ///
    /// 3.7.3
    fn wait(self) -> Status {
        let mut status: MPI_Status = unsafe { mem::uninitialized() };
        raw::wait_with(unsafe { &mut self.into_raw().0 }, Some(&mut status));
        Status::from_raw(status)
    }

    /// Wait for an operation to finish, but don’t bother retrieving the `Status` information.
    ///
    /// Will block execution of the calling thread until the associated operation has finished.
    ///
    /// # Standard section(s)
    ///
    /// 3.7.3
    fn wait_without_status(self) {
        raw::wait_with(unsafe { &mut self.into_raw().0 }, None)
    }

    /// Test whether an operation has finished.
    ///
    /// If the operation has finished, `Status` is returned.  Otherwise returns the unfinished
    /// `Request`.
    ///
    /// # Examples
    ///
    /// See `examples/immediate.rs`
    ///
    /// # Standard section(s)
    ///
    /// 3.7.3
<<<<<<< HEAD
    fn test(self) -> Result<Status, Self> {
        match raw::test(&mut self.as_raw()) {
            Some(status) => {
                unsafe { self.into_raw() };
=======
    pub fn test(self) -> Result<Status, Self> {
        unsafe {
            let mut status: MPI_Status = mem::uninitialized();
            let mut flag: c_int = mem::uninitialized();
            let mut request = self.as_raw();
            ffi::MPI_Test(&mut request, &mut flag, &mut status);
            if flag != 0 {
                assert!(is_null(request)); // persistent requests are not supported
                self.into_raw();
>>>>>>> b2fcc8f3
                Ok(Status::from_raw(status))
            },
            None => Err(self),
        }
    }

    /// Initiate cancellation of the request.
    ///
    /// The MPI implementation is not guaranteed to fulfill this operation.  It may not even be
    /// valid for certain types of requests.  In the future, the MPI forum may [deprecate
    /// cancellation of sends][mpi26] entirely.
    ///
    /// [mpi26]: https://github.com/mpi-forum/mpi-issues/issues/26
    ///
    /// # Examples
    ///
    /// See `examples/immediate.rs`
    ///
    /// # Standard section(s)
    ///
    /// 3.8.4
    fn cancel(&self) {
        let mut request = self.as_raw();
        unsafe {
            ffi::MPI_Cancel(&mut request);
        }
    }

    /// Reduce the scope of a request.
<<<<<<< HEAD
    fn shrink_scope_to<'b, S2>(self, scope: S2) -> Request<'b, S2>
        where 'a: 'b, S2: Scope<'b>
=======
    pub fn shrink_scope_to<'b, S2>(self, scope: S2) -> Request<'b, S2>
    where
        'a: 'b,
        S2: Scope<'b>,
>>>>>>> b2fcc8f3
    {
        unsafe {
            let (request, _) = self.into_raw();
            Request::from_raw(request, scope)
        }
    }
}

/// A request object for a non-blocking operation registered with a `Scope` of lifetime `'a`
///
/// The `Scope` is needed to ensure that all buffers associated request will outlive the request
/// itself, even if the destructor of the request fails to run.
///
/// # Panics
///
/// Panics if the request object is dropped.  To prevent this, call `wait`, `wait_without_status`,
/// or `test`.  Alternatively, wrap the request inside a `WaitGuard` or `CancelGuard`.
///
/// # Examples
///
/// See `examples/immediate.rs`
///
/// # Standard section(s)
///
/// 3.7.1
#[must_use]
#[derive(Debug)]
pub struct Request<'a, S: Scope<'a> = StaticScope> {
    request: MPI_Request,
    scope: S,
    phantom: PhantomData<Cell<&'a ()>>,
}

unsafe impl<'a, S: Scope<'a>> AsRaw for Request<'a, S> {
    type Raw = MPI_Request;
    fn as_raw(&self) -> Self::Raw {
        self.request
    }
}

impl<'a, S: Scope<'a>> Drop for Request<'a, S> {
    fn drop(&mut self) {
        panic!("request was dropped without being completed");
    }
}

impl<'a, S: Scope<'a>> Request<'a, S> {
    /// Construct a request object from the raw MPI type.
    ///
    /// # Requirements
    ///
    /// - The request is a valid, active request.  It must not be `MPI_REQUEST_NULL`.
    /// - The request must not be persistent.
    /// - All buffers associated with the request must outlive `'a`.
    /// - The request must not be registered with the given scope.
    ///
    pub unsafe fn from_raw(request: MPI_Request, scope: S) -> Self {
        debug_assert!(!request.is_null());
        scope.register();
        Self {
            request: request,
            scope: scope,
            phantom: Default::default(),
        }
    }
}

impl<'a, S: Scope<'a>> AsyncRequest<'a, S> for Request<'a, S> {
    unsafe fn into_raw(mut self) -> (MPI_Request, S) {
        let request = mem::replace(&mut self.as_raw(), mem::uninitialized());
        let scope = mem::replace(&mut self.scope, mem::uninitialized());
        let _ = mem::replace(&mut self.phantom, mem::uninitialized());
        mem::forget(self);
        scope.unregister();
        (request, scope)
    }
}

/// A collection of request objects for a non-blocking operation registered
/// with a `Scope` of lifetime `'a`.
///
/// The `Scope` is needed to ensure that all buffers associated request will
/// outlive the request itself, even if the destructor of the request fails to
/// run.
///
/// # Panics
///
/// Panics if the collection is dropped while it contains outstanding requests.
/// To prevent this, call `wait_all`, `wait_all_without_status`, or `test`.
/// Alternatively, wrap the request inside a `WaitAllGuard` or `CancelAllGuard`.
///
/// # Examples
///
/// See `examples/immediate_wait_all.rs`
///
/// # Standard section(s)
///
/// 3.7.5
#[must_use]
#[derive(Debug)]
pub struct RequestCollection<'a, S: Scope<'a> = StaticScope> {
    outstanding: usize,
    requests: Vec<MPI_Request>,
    scope: S,
    phantom: PhantomData<Cell<&'a ()>>,
}

impl<'a, S: Scope<'a>> Drop for RequestCollection<'a, S> {
    fn drop(&mut self) {
        if self.outstanding() == 0 {
            panic!("RequestCollection was dropped with outstanding requests not completed.");
        }
    }
}

impl<'a, S: Scope<'a>> RequestCollection<'a, S> {
    /// Returns the number of outstanding requests in the collection.
    pub fn outstanding(&self) -> usize {
        self.outstanding
    }

    /// Returns the number of request slots in the Collection.
    pub fn len(&self) -> usize {
        self.requests.len()
    }

    /// Returns the underlying array of MPI_Request objects and their attached
    /// scope.
    pub unsafe fn into_raw(mut self) -> (Vec<MPI_Request>, S) {
        let requests = mem::replace(&mut self.requests, mem::uninitialized());
        let scope = mem::replace(&mut self.scope, mem::uninitialized());
        let _ = mem::replace(&mut self.phantom, mem::uninitialized());
        mem::forget(self);
        scope.unregister();
        (requests, scope)
    }

    /// `shrink` removes all deallocated requests from the collection. It does
    /// not shrink the size of the underlying MPI_Request array, allowing the
    /// RequestCollection to be efficiently re-used for another set of requests
    /// without needing additional allocations.
    pub fn shrink(&mut self) {
        self.requests.retain(|&req| !req.is_null())
    }

    /// `wait_any` blocks until any request in the collection completes.
    /// 
    /// If there are any non-null requests in the collection, then it returns
    /// `Some((idx, status))`, where `idx` is the index of the completed
    /// request in the colleciton, and `status` is the status of the completed
    /// request. Returns `None` if all requests are null.
    /// 
    /// # Standard section(s)
    ///
    /// 3.7.5
    pub fn wait_any(&mut self) -> Option<(usize, Status)> {
        let mut status: MPI_Status = unsafe { mem::uninitialized() };
        raw::wait_any(&mut self.requests, Some(&mut status)).map(|idx| {
            self.outstanding -= 1;
            (idx as usize, Status::from_raw(status))
        })
    }

    /// Wait for all requests in the collection to complete.
    /// 
    /// `outstanding()` shall be equal to 0 on completion.
    /// 
    /// # Standard section(s)
    ///
    /// 3.7.5
    pub fn wait_all_into(&mut self, statuses: &mut [Status]) {
        // This code assumes that the representation of point_to_point::Status
        // is the same as ffi::MPI_Status.
        let raw_statuses = unsafe {
            slice::from_raw_parts_mut(
                statuses.as_mut_ptr() as *mut _,
                statuses.len())
        };

        raw::wait_all_with(&mut self.requests[..], Some(raw_statuses));
        self.outstanding = 0;
    }
    
    /// Wait for all requests in the collection to complete.
    /// 
    /// `outstanding()` shall be equal to 0 on completion.
    /// 
    /// If you do not need the status of the completed requests,
    /// `wait_all_without_status` is slightly more efficient because it does
    /// not allocate memory.
    ///
    /// # Examples
    ///
    /// See `examples/immediate_wait_all.rs`
    /// 
    /// # Standard section(s)
    ///
    /// 3.7.5
    pub fn wait_all(&mut self) -> Vec<Status> {
        let mut statuses = Vec::new();
        self.wait_all_into(&mut statuses[..]);
        statuses
    }

    /// Wait for all requests in the collection to complete.
    /// 
    /// `outstanding()` shall be equal to 0 on completion.
    /// 
    /// # Standard section(s)
    ///
    /// 3.7.5
    pub fn wait_all_without_status(&mut self) {
        raw::wait_all_with(&mut self.requests[..], None);
        self.outstanding = 0;
    }
}

/// Guard object that waits for the completion of an operation when it is dropped
///
/// The guard can be constructed or deconstructed using the `From` and `Into` traits.
///
/// # Examples
///
/// See `examples/immediate.rs`
#[derive(Debug)]
pub struct WaitGuard<'a, S: Scope<'a> = StaticScope>(Option<Request<'a, S>>);

impl<'a, S: Scope<'a>> Drop for WaitGuard<'a, S> {
    fn drop(&mut self) {
        self.0.take().expect("invalid WaitGuard").wait();
    }
}

unsafe impl<'a, S: Scope<'a>> AsRaw for WaitGuard<'a, S> {
    type Raw = MPI_Request;
    fn as_raw(&self) -> Self::Raw {
        self.0.as_ref().expect("invalid WaitGuard").as_raw()
    }
}

impl<'a, S: Scope<'a>> From<WaitGuard<'a, S>> for Request<'a, S> {
    fn from(mut guard: WaitGuard<'a, S>) -> Self {
        guard.0.take().expect("invalid WaitGuard")
    }
}

impl<'a, S: Scope<'a>> From<Request<'a, S>> for WaitGuard<'a, S> {
    fn from(req: Request<'a, S>) -> Self {
        WaitGuard(Some(req))
    }
}

impl<'a, S: Scope<'a>> WaitGuard<'a, S> {
    fn cancel(&self) {
        if let Some(ref req) = self.0 {
            req.cancel();
        }
    }
}

/// Guard object that tries to cancel and waits for the completion of an operation when it is
/// dropped
///
/// The guard can be constructed or deconstructed using the `From` and `Into` traits.
///
/// # Examples
///
/// See `examples/immediate.rs`
#[derive(Debug)]
pub struct CancelGuard<'a, S: Scope<'a> = StaticScope>(WaitGuard<'a, S>);

impl<'a, S: Scope<'a>> Drop for CancelGuard<'a, S> {
    fn drop(&mut self) {
        self.0.cancel();
    }
}

impl<'a, S: Scope<'a>> From<CancelGuard<'a, S>> for WaitGuard<'a, S> {
    fn from(mut guard: CancelGuard<'a, S>) -> Self {
        unsafe {
            let inner = mem::replace(&mut guard.0, mem::uninitialized());
            mem::forget(guard);
            inner
        }
    }
}

impl<'a, S: Scope<'a>> From<WaitGuard<'a, S>> for CancelGuard<'a, S> {
    fn from(guard: WaitGuard<'a, S>) -> Self {
        CancelGuard(guard)
    }
}

impl<'a, S: Scope<'a>> From<Request<'a, S>> for CancelGuard<'a, S> {
    fn from(req: Request<'a, S>) -> Self {
        CancelGuard(WaitGuard::from(req))
    }
}

/// A common interface for [`LocalScope`](struct.LocalScope.html) and
/// [`StaticScope`](struct.StaticScope.html) used internally by the `request` module.
///
/// This trait is an implementation detail.  You shouldn’t have to use or implement this trait.
pub unsafe trait Scope<'a> {
    /// Registers a request with the scope.
    fn register(&self);

    /// Unregisters a request from the scope.
    unsafe fn unregister(&self);
}

/// The scope that lasts as long as the entire execution of the program
///
/// Unlike `LocalScope<'a>`, `StaticScope` does not require any bookkeeping on the requests as every
/// request associated with a `StaticScope` can live as long as they please.
///
/// A `StaticScope` can be created simply by calling the `StaticScope` constructor.
///
/// # Invariant
///
/// For any `Request` registered with a `StaticScope`, its associated buffers must be `'static`.
#[derive(Debug, Clone, Copy, Default, PartialEq, Eq, Hash)]
pub struct StaticScope;

unsafe impl Scope<'static> for StaticScope {
    fn register(&self) {}

    unsafe fn unregister(&self) {}
}

/// A temporary scope that lasts no more than the lifetime `'a`
///
/// Use `LocalScope` for to perform requests with temporary buffers.
///
/// To obtain a `LocalScope`, use the [`scope`](fn.scope.html) function.
///
/// # Invariant
///
/// For any `Request` registered with a `LocalScope<'a>`, its associated buffers must outlive `'a`.
///
/// # Panics
///
/// When `LocalScope` is dropped, it will panic if there are any lingering `Requests` that have not
/// yet been completed.
#[derive(Debug)]
pub struct LocalScope<'a> {
    num_requests: Cell<usize>,
    phantom: PhantomData<Cell<&'a ()>>, // Cell needed to ensure 'a is invariant
}

impl<'a> Drop for LocalScope<'a> {
    fn drop(&mut self) {
        if self.num_requests.get() != 0 {
            panic!("at least one request was dropped without being completed");
        }
    }
}

unsafe impl<'a, 'b> Scope<'a> for &'b LocalScope<'a> {
    fn register(&self) {
        self.num_requests.set(self.num_requests.get() + 1)
    }

    unsafe fn unregister(&self) {
        self.num_requests.set(
            self.num_requests
                .get()
                .checked_sub(1)
                .expect("unregister has been called more times than register"),
        )
    }
}

/// Used to create a [`LocalScope`](struct.LocalScope.html)
///
/// The function creates a `LocalScope` and then passes it into the given
/// closure as an argument.
///
/// For safety reasons, all variables and buffers associated with a request
/// must exist *outside* the scope with which the request is registered.
///
/// It is typically used like this:
///
/// ```
/// /* declare variables and buffers here ... */
/// mpi::request::scope(|scope| {
///     /* perform sends and/or receives using 'scope' */
/// });
/// /* at end of scope, panic if there are requests that have not yet completed */
/// ```
///
/// # Examples
///
/// See `examples/immediate.rs`
pub fn scope<'a, F, R>(f: F) -> R
where
    F: FnOnce(&LocalScope<'a>) -> R,
{
    f(&LocalScope {
        num_requests: Default::default(),
        phantom: Default::default(),
    })
}<|MERGE_RESOLUTION|>--- conflicted
+++ resolved
@@ -65,33 +65,7 @@
     /// Unregister the request object from its scope and deconstruct it into its raw parts.
     ///
     /// This is unsafe because the request may outlive its associated buffers.
-<<<<<<< HEAD
     unsafe fn into_raw(self) -> (MPI_Request, S);
-=======
-    pub unsafe fn into_raw(mut self) -> (MPI_Request, S) {
-        let request = mem::replace(&mut self.request, mem::uninitialized());
-        let scope = mem::replace(&mut self.scope, mem::uninitialized());
-        let _ = mem::replace(&mut self.phantom, mem::uninitialized());
-        mem::forget(self);
-        scope.unregister();
-        (request, scope)
-    }
-
-    /// Wait for the request to finish and unregister the request object from its scope.
-    /// If provided, the status is written to the referent of the given reference.
-    /// The referent `MPI_Status` object is never read.
-    fn wait_with(self, status: Option<&mut MPI_Status>) {
-        unsafe {
-            let (mut request, _) = self.into_raw();
-            let status = match status {
-                Some(r) => r,
-                None => ffi::RSMPI_STATUS_IGNORE,
-            };
-            ffi::MPI_Wait(&mut request, status);
-            assert!(is_null(request)); // persistent requests are not supported
-        }
-    }
->>>>>>> b2fcc8f3
 
     /// Wait for an operation to finish.
     ///
@@ -133,24 +107,12 @@
     /// # Standard section(s)
     ///
     /// 3.7.3
-<<<<<<< HEAD
     fn test(self) -> Result<Status, Self> {
         match raw::test(&mut self.as_raw()) {
             Some(status) => {
                 unsafe { self.into_raw() };
-=======
-    pub fn test(self) -> Result<Status, Self> {
-        unsafe {
-            let mut status: MPI_Status = mem::uninitialized();
-            let mut flag: c_int = mem::uninitialized();
-            let mut request = self.as_raw();
-            ffi::MPI_Test(&mut request, &mut flag, &mut status);
-            if flag != 0 {
-                assert!(is_null(request)); // persistent requests are not supported
-                self.into_raw();
->>>>>>> b2fcc8f3
                 Ok(Status::from_raw(status))
-            },
+            }
             None => Err(self),
         }
     }
@@ -178,15 +140,10 @@
     }
 
     /// Reduce the scope of a request.
-<<<<<<< HEAD
     fn shrink_scope_to<'b, S2>(self, scope: S2) -> Request<'b, S2>
-        where 'a: 'b, S2: Scope<'b>
-=======
-    pub fn shrink_scope_to<'b, S2>(self, scope: S2) -> Request<'b, S2>
     where
         'a: 'b,
         S2: Scope<'b>,
->>>>>>> b2fcc8f3
     {
         unsafe {
             let (request, _) = self.into_raw();
@@ -333,12 +290,12 @@
     }
 
     /// `wait_any` blocks until any request in the collection completes.
-    /// 
+    ///
     /// If there are any non-null requests in the collection, then it returns
     /// `Some((idx, status))`, where `idx` is the index of the completed
     /// request in the colleciton, and `status` is the status of the completed
     /// request. Returns `None` if all requests are null.
-    /// 
+    ///
     /// # Standard section(s)
     ///
     /// 3.7.5
@@ -351,29 +308,26 @@
     }
 
     /// Wait for all requests in the collection to complete.
-    /// 
+    ///
     /// `outstanding()` shall be equal to 0 on completion.
-    /// 
+    ///
     /// # Standard section(s)
     ///
     /// 3.7.5
     pub fn wait_all_into(&mut self, statuses: &mut [Status]) {
         // This code assumes that the representation of point_to_point::Status
         // is the same as ffi::MPI_Status.
-        let raw_statuses = unsafe {
-            slice::from_raw_parts_mut(
-                statuses.as_mut_ptr() as *mut _,
-                statuses.len())
-        };
+        let raw_statuses =
+            unsafe { slice::from_raw_parts_mut(statuses.as_mut_ptr() as *mut _, statuses.len()) };
 
         raw::wait_all_with(&mut self.requests[..], Some(raw_statuses));
         self.outstanding = 0;
     }
-    
+
     /// Wait for all requests in the collection to complete.
-    /// 
+    ///
     /// `outstanding()` shall be equal to 0 on completion.
-    /// 
+    ///
     /// If you do not need the status of the completed requests,
     /// `wait_all_without_status` is slightly more efficient because it does
     /// not allocate memory.
@@ -381,7 +335,7 @@
     /// # Examples
     ///
     /// See `examples/immediate_wait_all.rs`
-    /// 
+    ///
     /// # Standard section(s)
     ///
     /// 3.7.5
@@ -392,9 +346,9 @@
     }
 
     /// Wait for all requests in the collection to complete.
-    /// 
+    ///
     /// `outstanding()` shall be equal to 0 on completion.
-    /// 
+    ///
     /// # Standard section(s)
     ///
     /// 3.7.5
